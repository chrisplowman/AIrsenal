"""
The class for an FPL team.
Contains a set of players.
Is able to check that it obeys all constraints.
"""
from operator import itemgetter
from math import floor

<<<<<<< HEAD
from .player import CandidatePlayer, Player
from .utils import get_player, NEXT_GAMEWEEK, CURRENT_SEASON, fetcher
=======
import numpy as np

from .player import CandidatePlayer, Player, CURRENT_SEASON
from .utils import get_player, get_next_gameweek, fetcher
>>>>>>> 6551dd11

# how many players do we need to add
TOTAL_PER_POSITION = {"GK": 2, "DEF": 5, "MID": 5, "FWD": 3}

# min/max active players per position

ACTIVE_PER_POSITION = {"GK": (1, 1), "DEF": (3, 5), "MID": (3, 5), "FWD": (1, 3)}

FORMATIONS = [
    (3, 4, 3),
    (3, 5, 2),
    (4, 3, 3),
    (4, 4, 2),
    (4, 5, 1),
    (5, 4, 1),
    (5, 3, 2),
]


class Team(object):
    """
    Team class.
    """

    def __init__(self, budget=1000):
        """
        constructor - start with an initial empty player list,
        and £100M
        """
        self.players = []
        self.budget = budget
        self.num_position = {"GK": 0, "DEF": 0, "MID": 0, "FWD": 0}
        self.free_subs = 0
        self.subs_this_week = 0
        self.verbose = False

    def __repr__(self):
        """
        Display the team
        """
        print("\n=== starting 11 ===\n")
        for position in ["GK", "DEF", "MID", "FWD"]:
            print("\n== {} ==\n".format(position))
            for p in self.players:
                if p.position == position and p.is_starting:
                    player_line = "{} ({})".format(p.name, p.team)
                    if p.is_captain:
                        player_line += "(C)"
                    elif p.is_vice_captain:
                        player_line += "(VC)"
                    print(player_line)
        print("\n=== subs ===\n")

        subs = [p for p in self.players if not p.is_starting]
        subs.sort(key=lambda p: p.sub_position)
        for p in subs:
                print("{} ({})".format(p.name, p.team))
        return ""

    def is_complete(self):
        """
        See if we have 15 players.
        """
        num_players = sum(self.num_position.values())
        return num_players == 15

    def add_player(self, p,
                   price=None,
                   season=CURRENT_SEASON,
                   gameweek=NEXT_GAMEWEEK,
                   check_budget=True,
                   check_team=True,
                   dbsession=None):
        """
        Add a player.  Can do it by name or by player_id.
        If no price is specified, CandidatePlayer constructor will use the
        current price as found in DB, but if one is specified, we override
        with that value.
        """
        if isinstance(p,int) or isinstance(p,str) or isinstance(p, Player):
            player = CandidatePlayer(p, season, gameweek,
                                     dbsession=dbsession)
        else: # already a CandidatePlayer (or an equivalent test class)
            player = p
        # set the price if one was specified.
        if price:
            player.purchase_price = price
        # check if constraints are met
        if not self.check_no_duplicate_player(player):
            if self.verbose:
                print("Already have {} in team".format(player.name))
            return False
        if not self.check_num_in_position(player):
            if self.verbose:
                print(
                    "Unable to add player {} - too many {}".format(
                        player.name, player.position
                    )
                )
            return False
        if check_budget and not self.check_cost(player):
            if self.verbose:
                print("Cannot afford player {}".format(player.name))
            return False
        if check_team and not self.check_num_per_team(player):
            if self.verbose:
                print(
                    "Cannot add {} - too many players from {}".format(
                        player.name, player.team
                    )
                )
            return False
        self.players.append(player)
        self.num_position[player.position] += 1
        self.budget -= player.purchase_price
        return True

    def remove_player(self, player_id, price=None, use_api=False,
                      season=CURRENT_SEASON, gameweek=NEXT_GAMEWEEK):
        """
        Remove player from our list.
        If a price is specified, we use that, otherwise we
        calculate the player's sale price based on his price in the
        team vs. his current price in the API (or if the API fails
        or use_api is False, the current price for that player in the database.)
        """
        for p in self.players:
            if p.player_id == player_id:
                if price:
                    self.budget += price
                else:
                    self.budget += self.get_sell_price_for_player(p,
                                                                  use_api=use_api,
                                                                  season=season,
                                                                  gameweek=gameweek)
                self.num_position[p.position] -= 1
                self.players.remove(p)
                return True
        return False

    def get_sell_price_for_player(self, player, use_api=False,
                                  season=CURRENT_SEASON, gameweek=NEXT_GAMEWEEK):
        """Get sale price for player (a player in self.players) in the current
        gameweek of the current season.
        """
        price_bought = player.purchase_price
        player_id = player.player_id
        
        price_now = None
        if use_api and season == CURRENT_SEASON and gameweek >= NEXT_GAMEWEEK:
            try:
                # first try getting the price for the player from the API
                price_now = fetcher.get_player_summary_data()[player_id]["now_cost"]
            except:
                pass
            
        if not price_now:
            player_db = get_player(player_id)
            
            if player_db:
                #print("Using database price as sale price for",
                #      player.player_id,
                #      player.name)
                price_now = player_db.price(season, gameweek)
            else:
                # if all else fails just use the purchase price as the sale
                # price for this player.
                print("Using purchase price as sale price for",
                      player.player_id,
                      player.name)
                price_now = price_bought
        
        if price_now > price_bought:
            price_sell = (price_now + price_bought) // 2
        else:
            price_sell = price_now
        return price_sell

    def check_no_duplicate_player(self, player):
        """
        Check we don't already have the player.
        """
        for p in self.players:
            if p.player_id == player.player_id:
                return False
        return True


    def check_num_in_position(self, player):
        """
        check we have fewer than the limit of
        num players in the chosen players position.
        """
        position = player.position
        return self.num_position[position] < TOTAL_PER_POSITION[position]

    def check_num_per_team(self, player):
        """
        check we have fewer than 3 players from the same
        team as the specified player.
        """
        num_same_team = 0
        new_player_team = player.team
        for p in self.players:
            if p.team == new_player_team:
                num_same_team += 1
                if num_same_team == 3:
                    return False
        return True

    def check_cost(self, player):
        """
        check we can afford the player.
        """
        can_afford = player.purchase_price <= self.budget
        return can_afford

    def _calc_expected_points(self, tag):
        """
        estimate the expected points for the specified gameweek.
        If no gameweek is specified, it will be the next fixture
        """
        for p in self.players:
            p.calc_predicted_points(tag)
        pass

    def optimize_subs(self, gameweek, tag):
        """
        based on pre-calculated expected points,
        choose the best starting 11, obeying constraints.
        """
        # first order all the players by expected points
        player_dict = {"GK": [], "DEF": [], "MID": [], "FWD": []}
        for p in self.players:
            try:
                points_prediction = p.predicted_points[tag][gameweek]

            except(KeyError):
                ## player does not have a game in this gameweek
                points_prediction = 0
            player_dict[p.position].append((p, points_prediction))
        for v in player_dict.values():
            v.sort(key=itemgetter(1), reverse=True)


        # always start the first-placed and sub the second-placed keeper
        player_dict["GK"][0][0].is_starting = True
        player_dict["GK"][1][0].is_starting = False
        best_score = 0.
        best_formation = None
        for f in FORMATIONS:
            self.apply_formation(player_dict, f)
            score = self.total_points_for_starting_11(gameweek, tag)
            if score >= best_score:
                best_score = score
                best_formation = f
        if self.verbose:
            print("Best formation is {}".format(best_formation))
        self.apply_formation(player_dict, best_formation)
        self.order_substitutes(gameweek, tag)

        return best_score

    def order_substitutes(self, gameweek, tag):
        # order substitutes by expected points (descending)
        subs = [p for p in self.players if not p.is_starting]
        
        points = []
        for player in subs:
            try:
                points.append(player.predicted_points[tag][gameweek])
            except ValueError:
                points.append(0)

        # sort the players by points (descending)
        ordered_sub_inds = reversed(np.argsort(points))
        for sub_position, sub_ind in enumerate(ordered_sub_inds):
            subs[sub_ind].sub_position = sub_position

    def apply_formation(self, player_dict, formation):
        """
        set players' is_starting to True or False
        depending on specified formation in format e.g.
        (4,4,2)
        """
        for i, pos in enumerate(["DEF", "MID", "FWD"]):
            for index, player in enumerate(player_dict[pos]):
                if index < formation[i]:
                    player[0].is_starting = True
                else:
                    player[0].is_starting = False

    def total_points_for_starting_11(self, gameweek, tag):
        """
        simple sum over starting players
        """
        total = 0.
        for player in self.players:
            if player.is_starting:
                total += player.predicted_points[tag][gameweek]
                if player.is_captain:
                    total += player.predicted_points[tag][gameweek]
        return total

    def get_expected_points(self, gameweek, tag):
        """
        expected points for the starting 11.
        """
        if not self.is_complete():
            raise RuntimeError("Team is incomplete")
        self._calc_expected_points(tag)

        self.optimize_subs(gameweek, tag)
        self.pick_captains(gameweek, tag)
        total_score = self.total_points_for_starting_11(gameweek, tag)
        return total_score

    def pick_captains(self, gameweek, tag):
        """
        pick the highest two expected points for captain and vice-captain
        """
        player_list = []
        for p in self.players:
            p.is_captain = False
            p.is_vice_captain = False
            player_list.append((p, p.predicted_points[tag][gameweek]))

        player_list.sort(key=itemgetter(1), reverse=True)
        player_list[0][0].is_captain = True
        player_list[1][0].is_vice_captain = True<|MERGE_RESOLUTION|>--- conflicted
+++ resolved
@@ -5,16 +5,10 @@
 """
 from operator import itemgetter
 from math import floor
-
-<<<<<<< HEAD
+import numpy as np
+
 from .player import CandidatePlayer, Player
 from .utils import get_player, NEXT_GAMEWEEK, CURRENT_SEASON, fetcher
-=======
-import numpy as np
-
-from .player import CandidatePlayer, Player, CURRENT_SEASON
-from .utils import get_player, get_next_gameweek, fetcher
->>>>>>> 6551dd11
 
 # how many players do we need to add
 TOTAL_PER_POSITION = {"GK": 2, "DEF": 5, "MID": 5, "FWD": 3}
