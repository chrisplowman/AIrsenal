"""
Useful commands to query the db
"""
import copy
from operator import itemgetter
from datetime import datetime, timezone
import pandas as pd
import dateparser
import re

from .mappings import alternative_team_names, alternative_player_names

from .data_fetcher import FPLDataFetcher
from .schema import (
    Base,
    Player,
    PlayerAttributes,
    Result,
    Fixture,
    PlayerScore,
    PlayerPrediction,
    Transaction,
    FifaTeamRating,
    Team,
    engine,
)
from sqlalchemy.orm import sessionmaker
from sqlalchemy import and_, or_, case, func


Base.metadata.bind = engine
DBSession = sessionmaker()
session = DBSession()

fetcher = FPLDataFetcher()  # in global scope so it can keep cached data


def get_current_season():
    """
    use the current time to find what season we're in.
    """
    current_time = datetime.now()
    if current_time.month > 7:
        start_year = current_time.year
    else:
        start_year = current_time.year - 1
    end_year = start_year + 1
    return "{}{}".format(str(start_year)[2:], str(end_year)[2:])


# make this a global variable in this module, import into other modules
CURRENT_SEASON = get_current_season()


def get_max_gameweek(season=CURRENT_SEASON, dbsession=session):
    """
    Return the maximum gameweek number across all scheduled fixtures. This shuold
    generally be 38, but may be different in the case of major disruptino (e.g.
    Covid-19)
    """
    max_gw = (
        dbsession.query(func.max(Fixture.gameweek)).filter_by(season=season).first()[0]
    )
    if max_gw is None:
        # TODO Tests fail without this as tests don't populate fixture table in db
        max_gw = 100
    
    return max_gw


def get_next_gameweek(season=CURRENT_SEASON, dbsession=None):
    """
    Use the current time to figure out which gameweek we're in
    """
    if not dbsession:
        dbsession = session
    timenow = datetime.now(timezone.utc)
    fixtures = dbsession.query(Fixture).filter_by(season=season).all()
    earliest_future_gameweek = get_max_gameweek(season, dbsession) + 1

    if len(fixtures) > 0:
        for fixture in fixtures:
            try:
                fixture_date = dateparser.parse(fixture.date)
                fixture_date = fixture_date.replace(tzinfo=timezone.utc)
                if (
                    fixture_date > timenow
                    and fixture.gameweek < earliest_future_gameweek
                ):
                    earliest_future_gameweek = fixture.gameweek
            except (TypeError):  ## date could be null if fixture not scheduled
                continue
        ## now make sure we aren't in the middle of a gameweek
        for fixture in fixtures:
            try:
                if (
                    dateparser.parse(fixture.date).replace(tzinfo=timezone.utc)
                    < timenow
                    and fixture.gameweek == earliest_future_gameweek
                ):

                    earliest_future_gameweek += 1
            except (TypeError):
                continue

    else:
        # got no fixtures from database, maybe we're filling it for the first
        # time - get next gameweek from API instead
        fixture_data = fetcher.get_fixture_data()
        for fixture in fixture_data:
            if (
                fixture["finished"] is False
                and fixture["event"]
                and fixture["event"] < earliest_future_gameweek
            ):
                earliest_future_gameweek = fixture["event"]
        # check whether we're mid-gameweek
        for fixture in fixture_data:
            if (
                fixture["finished"] is True
                and fixture["event"] == earliest_future_gameweek
            ):
                earliest_future_gameweek += 1
                break

    return earliest_future_gameweek


# make this a global variable in this module, import into other modules
NEXT_GAMEWEEK = get_next_gameweek()

# TODO make this a database table so we can look at past seasons
CURRENT_TEAMS = [t["short_name"] for t in fetcher.get_current_team_data().values()]


from .bpl_interface import get_fitted_team_model


def get_previous_season(season):
    """
    Convert string e.g. '1819' into one for previous season, i.e. '1718'
    """
    start_year = int(season[:2])
    end_year = int(season[2:])
    prev_start_year = start_year - 1
    prev_end_year = end_year - 1
    prev_season = "{}{}".format(prev_start_year, prev_end_year)
    return prev_season


def get_past_seasons(num_seasons):
    """
    Go back num_seasons from the current one
    """
    season = CURRENT_SEASON
    seasons = []
    for i in range(num_seasons):
        season = get_previous_season(season)
        seasons.append(season)
    return seasons


def get_current_players(gameweek=None, season=None, dbsession=None):
    """
    Use the transactions table to find the team as of specified gameweek,
    then add up the values at that gameweek using the FPL API data.
    If gameweek is None, get team for next gameweek
    """
    if not season:
        season = CURRENT_SEASON
    if not dbsession:
        dbsession = session
    current_players = []
    transactions = (
        dbsession.query(Transaction)
        .filter_by(season=season)
        .order_by(Transaction.gameweek)
        .all()
    )
    for t in transactions:
        if gameweek and t.gameweek > gameweek:
            break
        if t.bought_or_sold == 1:
            current_players.append(t.player_id)
        else:
            current_players.remove(t.player_id)
    assert len(current_players) == 15
    return current_players


def get_team_value(team, gameweek=NEXT_GAMEWEEK, season=CURRENT_SEASON, use_api=False):
    """
    Use the transactions table to find the team as of specified gameweek,
    then add up the values at that gameweek using the FPL API data.
    If gameweek is None, get team for next gameweek
    """
    total_value = team.budget  # initialise total to amount in the bank
    
    for p in team.players:
        total_value += team.get_sell_price_for_player(
            p, use_api=use_api, season=season, gameweek=gameweek
        )

    return total_value


def get_sell_price_for_player(player_id, gameweek=None):
    """
    find the price we bought the player for,
    and the price at the specified gameweek,
    if the price increased in that time, we only get half the profit.
    if gameweek is None, get price we could sell the player for now.
    """
    buy_price = 0
    transactions = session.query(Transaction)
    transactions = transactions.filter_by(player_id=player_id)
    transactions = transactions.order_by(Transaction.gameweek).all()

    gw_bought = None
    for t in transactions:
        if gameweek and t.gameweek > gameweek:
            break
        if t.bought_or_sold == 1:
            gw_bought = t.gameweek

    if not gw_bought:
        print(
            "Player {} is was not in the team at gameweek {}".format(
                player_id, gameweek
            )
        )
    pdata_bought = fetcher.get_gameweek_data_for_player(player_id, gw_bought)
    ## will be a list - can be more than one match in a gw - just use the 1st.
    price_bought = pdata_bought[0]["value"]

    if not gameweek:  # assume we want the current (i.e. next) gameweek
        price_now = fetcher.get_player_summary_data()[player_id]["now_cost"]
    else:
        pdata_now = fetcher.get_gameweek_data_for_player(player_id, gw_bought)
        price_now = pdata_now[0]["value"]
    ## take off our half of the profit - boo!
    if price_now > price_bought:
        value = (price_now + price_bought) // 2  # round down
    else:
        value = price_now
    return value


def get_gameweek_by_date(date, dbsession=None):
    """
    Use the dates of the fixtures to find the gameweek.
    """
    # convert date to a datetime object if it isn't already one.
    if not dbsession:
        dbsession = session
    if not isinstance(date, datetime):
        date = dateparser.parse(date)
    fixtures = dbsession.query(Fixture).all()
    for fixture in fixtures:
        try:
            fixture_date = dateparser.parse(fixture.date)
            if fixture_date.date() == date.date():
                return fixture.gameweek
        except (TypeError):  # NULL date if fixture not scheduled
            continue
    return None


def get_team_name(team_id, season=CURRENT_SEASON, dbsession=None):
    """
    return 3-letter team name given a numerical id.
    These ids are based on alphabetical order of all teams in that season,
    so can vary from season to season.
    """
    if not dbsession:
        dbsession = session
    team = dbsession.query(Team).filter_by(season=season, team_id=team_id).first()
    if team:
        return team.name
    else:
        print("Unknown team_id {} for {} season".format(team_id, season))
        return None


def get_teams_for_season(season, dbsession=None):
    """
    Query the Team table and get a list of teams for a given
    season.
    """
    if not dbsession:
        dbsession = session
    teams = dbsession.query(Team).filter_by(season=season).all()
    return [t.name for t in teams]


def get_player(player_name_or_id, dbsession=None):
    """
    query the player table by name or id, return the player object (or None)
    """
    if not dbsession:
        dbsession = session  # use the one defined in this module

    # if an id has been passed as a string, convert it to an integer
    if isinstance(player_name_or_id, str) and player_name_or_id.isdigit():
        player_name_or_id = int(player_name_or_id)

    if isinstance(player_name_or_id, int):
        filter_attr = Player.player_id
    else:
        filter_attr = Player.name
    p = dbsession.query(Player).filter(filter_attr == player_name_or_id).first()
    if p:
        return p
    if isinstance(player_name_or_id, int):  # didn't find by id - return None
        return None
    # assume we have a name, now try alternative names
    for k, v in alternative_player_names.items():
        if player_name_or_id in v:
            p = dbsession.query(Player).filter_by(name=k).first()
            if p:
                return p
    # didn't find it - return None
    return None


def get_player_name(player_id, dbsession=None):
    """
    lookup player name, for human readability
    """
    if not dbsession:
        dbsession = session
    p = dbsession.query(Player).filter_by(player_id=player_id).first()
    if not p:
        print("Unknown player_id {}".format(player_id))
        return None
    return p.name


def get_player_id(player_name, dbsession=None):
    """
    lookup player id, for machine readability
    """
    if not dbsession:
        dbsession = session
    p = dbsession.query(Player).filter_by(name=player_name).first()
    if p:
        return p.player_id
    ## not found by name in DB - try alternative names
    for k, v in alternative_player_names.items():
        if player_name in v:
            p = session.query(Player).filter_by(name=k).first()
            if p:
                return p.player_id
            break
    ## still not found
    print("Unknown player_name {}".format(player_name))
    return None


def list_teams(season=CURRENT_SEASON, dbsession=None):
    """
    Print all teams from current season.
    """
    if not dbsession:
        dbsession = session
    rows = dbsession.query(Team).filter_by(season=season).all()
    return [{"name": row.name, "full_name": row.full_name} for row in rows]


def list_players(
    position="all",
    team="all",
    order_by="price",
    season=CURRENT_SEASON,
    dbsession=None,
    verbose=False,
    gameweek=NEXT_GAMEWEEK,
):
    """
    print list of players, and
    return a list of player_ids
    """
    if not dbsession:
        dbsession = session

    # if trying to get players from the future, return current players
    if season == CURRENT_SEASON and gameweek > NEXT_GAMEWEEK:
        gameweek = NEXT_GAMEWEEK

    gameweeks = [gameweek]
    # check if the team (or all teams) play in the specified gameweek, if not
    # attributes might be missing
    fixtures = get_fixtures_for_gameweek(gameweek, season=season, dbsession=dbsession)
    teams_with_fixture = [t for fixture in fixtures for t in fixture]
    teams_with_fixture = set(teams_with_fixture)

    if (team == "all" and len(teams_with_fixture) < 20) or (
        team != "all" and team not in teams_with_fixture
    ):
        # check neighbouring gameweeks to get all 20 teams/specified team
        gws_to_try = [gameweek - 1, gameweek + 1, gameweek - 2, gameweek + 2]
        max_gw = get_max_gameweek(season, dbsession)
        gws_to_try = [gw for gw in gws_to_try if gw > 0 and gw <= max_gw]

        for gw in gws_to_try:
            fixtures = get_fixtures_for_gameweek(gw, season=season, dbsession=dbsession)
            new_teams = [t for fixture in fixtures for t in fixture]

            if team == "all" and any([t not in teams_with_fixture for t in new_teams]):
                # this gameweek has some teams we haven't seen before
                gameweeks.append(gw)
                [teams_with_fixture.add(t) for t in new_teams]
                if len(teams_with_fixture) == 20:
                    break

            elif team != "all" and team in new_teams:
                # this gameweek has the team we're looking for
                gameweeks.append(gw)
                break

    q = (
        dbsession.query(PlayerAttributes)
        .filter_by(season=season)
        .filter(PlayerAttributes.gameweek.in_(gameweeks))
    )
    if team != "all":
        q = q.filter_by(team=team)
    if position != "all":
        q = q.filter_by(position=position)
    if len(gameweeks) > 1:
        #  Sort query results by order of gameweeks - i.e. make sure the input
        # query gameweek comes first.
        _whens = {gw: i for i, gw in enumerate(gameweeks)}
        sort_order = case(value=PlayerAttributes.gameweek, whens=_whens)
        q = q.order_by(sort_order)
    if order_by == "price":
        q = q.order_by(PlayerAttributes.price.desc())
    players = []
    prices = []
    for p in q.all():
        if p.player not in players:
            # might have queried multiple gameweeks with same player returned
            #  multiple times - only add if it's a new player
            players.append(p.player)
            prices.append(p.price)
            if verbose and (len(gameweeks) == 1 or order_by != "price"):
                print(p.player.name, p.team, p.position, p.price)
    if len(gameweeks) > 1 and order_by == "price":
        # Query sorted by gameweek first, so need to do a final sort here to
        # get final price order if more than one gameweek queried.
        sort_players = sorted(zip(prices, players), reverse=True, key=lambda p: p[0])
        if verbose:
            for p in sort_players:
                print(p[1].name, p[0])
        players = [p for _, p in sort_players]
    return players


def get_max_matches_per_player(position="all", season=CURRENT_SEASON, dbsession=None):
    """
    can be used e.g. in bpl_interface.get_player_history_df
    to help avoid a ragged dataframe.
    """
    players = list_players(position=position, season=season, dbsession=dbsession)
    max_matches = 0
    for p in players:
        num_match = len(p.scores)
        if num_match > max_matches:
            max_matches = num_match
    return max_matches


def get_player_attributes(
    player_name_or_id, season=CURRENT_SEASON, gameweek=NEXT_GAMEWEEK, dbsession=None
):
    """Get a player's attributes for a given gameweek in a given season.
    """

    if not dbsession:
        dbsession = session

    if isinstance(player_name_or_id, str) and player_name_or_id.isdigit():
        player_id = int(player_name_or_id)
    elif isinstance(player_name_or_id, int):
        player_id = player_name_or_id
    elif isinstance(player_name_or_id, str):
        player = get_player(player_name_or_id)
        if player:
            player_id = player.player_id
        else:
            return None

    attr = (
        dbsession.query(PlayerAttributes)
        .filter_by(season=season)
        .filter_by(gameweek=gameweek)
        .filter_by(player_id=player_id)
        .first()
    )

    return attr


def get_fixtures_for_player(
    player, season=CURRENT_SEASON, gw_range=None, dbsession=None, verbose=False
):
    """
    search for upcoming fixtures for a player, specified either by id or name.
    If gw_range not specified:
       for current season: return fixtures from now to end of season
       for past seasons: return all fixtures in the season
    """
    if not dbsession:
        dbsession = session
    player_query = dbsession.query(Player)
    if isinstance(player, str):  # given a player name
        player_record = player_query.filter_by(name=player).first()
    elif isinstance(player, int):  # given a player id
        player_record = player_query.filter_by(player_id=player).first()
    else:  # given a player object
        player_record = player
    if not player_record:
        print("Couldn't find {} in database".format(player))
        return []
    team = player_record.team(season, gw_range[0])  # same team for whole gw_range
    tag = get_latest_fixture_tag(season, dbsession)
    fixture_rows = (
        dbsession.query(Fixture)
        .filter_by(season=season)
        .filter_by(tag=tag)
        .filter(or_(Fixture.home_team == team, Fixture.away_team == team))
        .order_by(Fixture.gameweek)
        .all()
    )
    fixtures = []
    for fixture in fixture_rows:
        if not fixture.gameweek:  # fixture not scheduled yet
            continue
        if gw_range:
            if fixture.gameweek in gw_range:
                fixtures.append(fixture)
        else:
            if season == CURRENT_SEASON and fixture.gameweek < NEXT_GAMEWEEK:
                continue
            if verbose:
                print(
                    "{} vs {} gameweek {}".format(
                        fixture.home_team, fixture.away_team, fixture.gameweek
                    )
                )
            fixtures.append(fixture)
    return fixtures


def get_next_fixture_for_player(
    player, season=CURRENT_SEASON, gameweek=NEXT_GAMEWEEK, dbsession=None
):
    """
    Get a players next fixture as a string, for easy displaying
    """
    if not dbsession:
        dbsession = session
    # given a player name or id, convert to player object
    if isinstance(player, str) or isinstance(player, int):
        player = get_player(player)
    team = player.team(season, gameweek)
    fixtures_for_player = get_fixtures_for_player(player, season, [gameweek], dbsession)
    output_string = ""
    for fixture in fixtures_for_player:
        is_home = False
        if fixture.home_team == team:
            is_home = True
            output_string += fixture.away_team + " (h)"
        else:
            output_string += fixture.home_team + " (a)"
        output_string += ", "
    return output_string[:-2]


def get_fixtures_for_season(season=CURRENT_SEASON, dbsession=session):
    """Return all fixtures for a season."""
    fixtures = dbsession.query(Fixture).filter_by(season=season).all()
    return fixtures


def get_fixtures_for_gameweek(gameweek, season=CURRENT_SEASON, dbsession=session):
    """
    Get a list of fixtures for the specified gameweek
    """
    fixtures = (
        dbsession.query(Fixture)
        .filter_by(season=season)
        .filter_by(gameweek=gameweek)
        .all()
    )
    return [(fixture.home_team, fixture.away_team) for fixture in fixtures]


def get_result_for_fixture(fixture, dbsession=session):
    """Get result for a fixture."""
    result = session.query(Result).filter_by(fixture=fixture).all()
    return result


def get_player_scores_for_fixture(fixture, dbsession=session):
    """Get player scores for a fixture."""
    player_scores = session.query(PlayerScore).filter_by(fixture=fixture).all()
    return player_scores


def get_players_for_gameweek(gameweek):
    """
    Use FPL API to get the players for a given gameweek.
    """
    player_data = fetcher.get_fpl_team_data(gameweek)
    player_list = [p["element"] for p in player_data]
    return player_list


def get_previous_points_for_same_fixture(player, fixture_id):
    """
    Search the past matches for same fixture in past seasons,
    and how many points the player got.
    """
    if isinstance(player, str):
        player_record = session.query(Player).filter_by(name=player).first()
        if not player_record:
            print("Can't find player {}".format(player))
            return {}
        player_id = player_record.player_id
    else:
        player_id = player
    fixture = session.query(Fixture).filter_by(fixture_id=fixture_id).first()
    if not fixture:
        print("Couldn't find fixture_id {}".format(fixture_id))
        return {}
    home_team = fixture.home_team
    away_team = fixture.away_team

    previous_matches = (
        session.query(Fixture)
        .filter_by(home_team=home_team)
        .filter_by(away_team=away_team)
        .order_by(Fixture.season)
        .all()
    )
    fixture_ids = [(f.fixture_id, f.season) for f in previous_matches]
    previous_points = {}
    for fid in fixture_ids:
        scores = (
            session.query(PlayerScore)
            .filter_by(player_id=player_id, fixture_id=m[0])
            .all()
        )
        for s in scores:
            previous_points[m[1]] = s.points

    return previous_points


def get_predicted_points_for_player(player, tag, season=CURRENT_SEASON, dbsession=None):
    """
    Query the player prediction table for a given player.
    Return a dict, keyed by gameweek.
    """
    if not dbsession:
        dbsession = session
    if isinstance(player, str) or isinstance(player, int):
        # we want the actual player object
        player = get_player(player, dbsession=dbsession)
    pps = (
        dbsession.query(PlayerPrediction)
        .filter(PlayerPrediction.fixture.has(Fixture.season == season))
        .filter_by(player_id=player.player_id, tag=tag)
        .all()
    )
    ppdict = {}
    for prediction in pps:
        ## there is one prediction per fixture.
        ## for double gameweeks, we need to add the two together
        gameweek = prediction.fixture.gameweek
        if not gameweek in ppdict.keys():
            ppdict[gameweek] = 0
        ppdict[gameweek] += prediction.predicted_points
    ## we still need to fill in zero for gameweeks that they're not playing.
    max_gw = get_max_gameweek(season, dbsession)
    for gw in range(1, max_gw + 1):
        if not gw in ppdict.keys():
            ppdict[gw] = 0.0
    return ppdict


def get_predicted_points(
    gameweek, tag, position="all", team="all", season=CURRENT_SEASON, dbsession=None
):
    """
    Query the player_prediction table with selections, return
    list of tuples (player_id, predicted_points) ordered by predicted_points
    "gameweek" argument can either be a single integer for one gameweek, or a
    list of gameweeks, in which case we will get the sum over all of them
    """
    players = list_players(position, team, season=season, dbsession=dbsession)

    if isinstance(gameweek, int):  # predictions for a single gameweek
        output_list = [
            (
                p,
                get_predicted_points_for_player(
                    p, tag=tag, season=season, dbsession=dbsession
                )[gameweek],
            )
            for p in players
        ]
    else:  # predictions for a list of gameweeks
        output_list = [
            (
                p,
                sum(
                    get_predicted_points_for_player(
                        p, tag=tag, season=season, dbsession=dbsession
                    )[gw]
                    for gw in gameweek
                ),
            )
            for p in players
        ]

    output_list.sort(key=itemgetter(1), reverse=True)
    return output_list


def get_top_predicted_points(
    gameweek=None,
    tag=None,
    position="all",
    team="all",
    n_players=10,
    per_position=False,
    season=CURRENT_SEASON,
    dbsession=None,
):
    """Print players with the top predicted points.

    
    Keyword Arguments:
        gameweek {int or list} -- Single gameweek or list of gameweeks in which
        case returned totals are sums across all gameweeks (default: next
        gameweek).
        tag {str} -- Prediction tag to query (default: latest prediction tag)
        position {str} -- Player position to query (default: {"all"})
        per_position {boolean} -- If True print top n_players players for
        each position separately (default: {False})
        team {str} -- Team to query (default: {"all"})
        n_players {int} -- Number of players to return (default: {10})
        season {str} -- Season to query (default: {CURRENT_SEASON})
        dbsession {SQLAlchemy session} -- Database session (default: {None})
    """
    if not tag:
        tag = get_latest_prediction_tag()
    if not gameweek:
        gameweek = NEXT_GAMEWEEK

    print("=" * 50)
    print("PREDICTED TOP {} PLAYERS FOR GAMEWEEK(S) {}:".format(n_players, gameweek))
    print("=" * 50)

    if not per_position:
        pts = get_predicted_points(
            gameweek,
            tag,
            position=position,
            team=team,
            season=season,
            dbsession=dbsession,
        )
        pts = sorted(pts, key=lambda x: x[1], reverse=True)

        for i, p in enumerate(pts[:n_players]):
            print("{}. {}, {:.2f}pts".format(i + 1, p[0].name, p[1]))

    else:
        for position in ["GK", "DEF", "MID", "FWD"]:
            pts = get_predicted_points(
                gameweek,
                tag,
                position=position,
                team=team,
                season=season,
                dbsession=dbsession,
            )
            pts = sorted(pts, key=lambda x: x[1], reverse=True)
            print("{}:".format(position))
            for i, p in enumerate(pts[:n_players]):
                print("{}. {}, {:.2f}pts".format(i + 1, p[0].name, p[1]))
            print("-" * 25)


def get_return_gameweek_for_player(player_id, dbsession=None):
    """
    If  a player is injured and there is 'news' about them on FPL,
    parse this string to get expected return date.
    """
    pdata = fetcher.get_player_summary_data()[player_id]
    rd_rex = "(Expected back|Suspended until)[\\s]+([\\d]+[\\s][\\w]{3})"
    if "news" in pdata.keys() and re.search(rd_rex, pdata["news"]):

        return_str = re.search(rd_rex, pdata["news"]).groups()[1]
        # return_str should be a day and month string (without year)

        # create a date in the future from the day and month string
        return_date = dateparser.parse(
            return_str, settings={"PREFER_DATES_FROM": "future"}
        )

        if not return_date:
            raise ValueError(
                "Failed to parse date from string '{}'".format(return_date)
            )

        return_gameweek = get_gameweek_by_date(return_date, dbsession=dbsession)
        return return_gameweek
    return None


def calc_average_minutes(player_scores):
    """
    Simple average of minutes played for a list of PlayerScore objects.
    """
    total = 0.0
    for ps in player_scores:
        total += ps.minutes
    return total / len(player_scores)


def estimate_minutes_from_prev_season(
    player, season=CURRENT_SEASON, dbsession=None, gameweek=38
):
    """
    take average of minutes from previous season if any, or else return [60]
    """
    if not dbsession:
        dbsession = session
    previous_season = get_previous_season(season)
    player_scores = (
        dbsession.query(PlayerScore)
        .filter_by(player_id=player.player_id)
        .filter(PlayerScore.fixture.has(season=previous_season))
        .all()
    )
    if len(player_scores) == 0:
        # Crude scaling based on player price vs teammates in his position
        teammates = list_players(
            position=player.position(season),
            team=player.team(season, gameweek),
            season=season,
            dbsession=dbsession,
        )

        team_prices = [pl.price(season, gameweek) for pl in teammates]
        player_price = player.price(season, gameweek)
        ratio = player_price / max(team_prices)

        return [60 * (ratio ** 2)]
    else:
        average_mins = calc_average_minutes(player_scores)
        return [average_mins]


def get_recent_playerscore_rows(
    player, num_match_to_use=3, season=CURRENT_SEASON, last_gw=None, dbsession=None
):
    """
    Query the playerscore table in the database to retrieve
    the last num_match_to_use rows for this player.
    """
    if not dbsession:
        dbsession = session

    if not last_gw:
        last_gw = NEXT_GAMEWEEK
    # If asking for gameweeks without results in DB, revert to most recent results.
    last_available_gameweek = get_last_gameweek_in_db(season=season, dbsession=dbsession)
    if last_gw > last_available_gameweek:
        last_gw = last_available_gameweek
    
    first_gw = last_gw - num_match_to_use
    ## get the playerscore rows from the db
    rows = (
        dbsession.query(PlayerScore)
        .filter(PlayerScore.fixture.has(season=season))
        .filter_by(player_id=player.player_id)
        .filter(PlayerScore.fixture.has(Fixture.gameweek > first_gw))
        .filter(PlayerScore.fixture.has(Fixture.gameweek <= last_gw))
        .all()
    )
    ## for speed, we use the fact that matches from this season
    ## are uploaded in order, so we can just take the last n
    ## rows, no need to look up dates and sort.
    return rows[-num_match_to_use:]


def get_recent_scores_for_player(
    player, num_match_to_use=3, season=CURRENT_SEASON, last_gw=None, dbsession=None
):
    """
    Look num_match_to_use matches back, and return the
    FPL points for this player for each of these matches.
    Return a dict {gameweek: score, }
    """
    if not last_gw:
        last_gw = NEXT_GAMEWEEK
    first_gw = last_gw - num_match_to_use
    playerscores = get_recent_playerscore_rows(
        player, num_match_to_use, season, last_gw, dbsession
    )

    points = {}
    for i, ps in enumerate(playerscores):
        points[range(first_gw, last_gw)[i]] = ps.points
    return points


def get_recent_minutes_for_player(
    player, num_match_to_use=3, season=CURRENT_SEASON, last_gw=None, dbsession=None
):
    """
    Look back num_match_to_use matches, and return an array
    containing minutes played in each.
    If current_gw is not given, we take it to be the most
    recent finished gameweek.
    """
    playerscores = get_recent_playerscore_rows(
        player, num_match_to_use, season, last_gw, dbsession
    )
    minutes = [r.minutes for r in playerscores]

    # if going back num_matches_to_use from last_gw takes us before the start
    # of the season, also include a minutes estimate using last season's data
    if not last_gw:
        last_gw = NEXT_GAMEWEEK
    first_gw = last_gw - num_match_to_use
    if first_gw < 0 or len(minutes) == 0:
        minutes = minutes + estimate_minutes_from_prev_season(player, season, dbsession)

    return minutes


def get_last_gameweek_in_db(season=CURRENT_SEASON, dbsession=None):
    """
    query the result table to see what was the last gameweek for which
    we have filled the data.
    """
    if not dbsession:
        dbsession = session
    last_result = (
        dbsession.query(Fixture)
        .filter_by(season=season)
        .filter(Fixture.result != None)
        .order_by(Fixture.gameweek)
        .all()[-1]
    )
    return last_result.gameweek


def get_last_finished_gameweek():
    """
    query the API to see what the last gameweek marked as 'finished' is.
    """
    event_data = fetcher.get_event_data()
    last_finished = 0
    for gw in sorted(event_data.keys()):
        if event_data[gw]["is_finished"]:
            last_finished = gw
        else:
            return last_finished
    return last_finished


def get_latest_prediction_tag(season=CURRENT_SEASON, dbsession=None):
    """
    query the predicted_score table and get the method
    field for the last row.
    """
    if not dbsession:
        dbsession = session
    rows = (
        dbsession.query(PlayerPrediction)
        .filter(PlayerPrediction.fixture.has(Fixture.season == season))
        .all()
    )
    try:
        return rows[-1].tag
    except (IndexError):
        raise RuntimeError(
            "No predicted points in database - has the database been filled?"
        )


def get_latest_fixture_tag(season=CURRENT_SEASON, dbsession=None):
    """
    query the predicted_score table and get the method
    field for the last row.
    """
    if not dbsession:
<<<<<<< HEAD
        dbsession=session
    rows = dbsession.query(Fixture)\
                  .filter_by(season=season).all()
    return rows[-1].tag


def fixture_probabilities(gameweek, season=CURRENT_SEASON, dbsession=None):
    """
    Returns probabilities for all fixtures in a given gameweek and season, as a data frame with a row 
    for each fixture and columns being fixture_id, home_team, away_team, home_win_probability, 
    draw_probability, away_win_probability.
    """
    model_team = get_fitted_team_model(season, dbsession)
    fixture_probabilities_list = []
    fixture_id_list = []
    for fixture in get_fixtures_for_season():
        if fixture.gameweek == gameweek:
            probabilities = model_team.overall_probabilities(
                fixture.home_team, fixture.away_team)
            fixture_probabilities_list.append(
                [fixture.fixture_id, fixture.home_team, fixture.away_team, probabilities[0], probabilities[1], probabilities[2]])
            fixture_id_list.append(fixture.fixture_id)
    return pd.DataFrame(fixture_probabilities_list, columns=['fixture_id', 'home_team',
                                                          'away_team', 'home_win_probability', 'draw_probability', 'away_win_probability'], index=fixture_id_list)
=======
        dbsession = session
    rows = dbsession.query(Fixture).filter_by(season=season).all()
    return rows[-1].tag


def find_fixture(
    gameweek,
    team,
    was_home=None,
    other_team=None,
    kickoff_time=None,
    season=CURRENT_SEASON,
    dbsession=session,
):
    """Get a fixture given a gameweek, team and optionally whether
    the team was at home or away, the kickoff time and the other team in the
    fixture.
    """
    fixture = None

    if not isinstance(team, str):
        team_name = get_team_name(team, season=season, dbsession=dbsession)
    else:
        team_name = team

    if not team_name:
        raise ValueError("No team with id {} in {} season".format(team, season))

    if other_team and not isinstance(other_team, str):
        other_team_name = get_team_name(other_team, season=season, dbsession=dbsession)
    else:
        other_team_name = other_team

    query = (
        dbsession.query(Fixture).filter_by(gameweek=gameweek).filter_by(season=season)
    )
    if was_home is True:
        query = query.filter_by(home_team=team_name)
    elif was_home is False:
        query = query.filter_by(away_team=team_name)
    elif was_home is None:
        query = query.filter(
            or_(Fixture.away_team == team_name, Fixture.home_team == team_name)
        )
    else:
        raise ValueError("was_home must be True, False or None")

    if other_team_name:
        if was_home is True:
            query = query.filter_by(away_team=other_team_name)
        elif was_home is False:
            query = query.filter_by(home_team=other_team_name)
        elif was_home is None:
            query = query.filter(
                or_(
                    Fixture.away_team == other_team_name,
                    Fixture.home_team == other_team_name,
                )
            )

    fixtures = query.all()

    if not fixtures or len(fixtures) == 0:
        raise ValueError(
            "No fixture with season={}, gw={}, team_name={}, was_home={}, other_team_name={}".format(
                season, gameweek, team_name, was_home, other_team_name
            )
        )

    if len(fixtures) == 1:
        fixture = fixtures[0]
    elif kickoff_time:
        # team played multiple games in the gameweek, determine the
        # fixture of interest using the kickoff time,
        kickoff_date = dateparser.parse(kickoff_time)
        kickoff_date = kickoff_date.replace(tzinfo=timezone.utc)
        kickoff_date = kickoff_date.date()

        for f in fixtures:
            f_date = dateparser.parse(f.date)
            f_date = f_date.replace(tzinfo=timezone.utc)
            f_date = f_date.date()
            if f_date == kickoff_date:
                fixture = f
                break

    if not fixture:
        raise ValueError(
            "No unique fixture with season={}, gw={}, team_name={}, was_home={}, kickoff_time={}".format(
                season, gameweek, team_name, was_home, kickoff_time
            )
        )

    return fixture


def get_player_team_from_fixture(
    gameweek,
    opponent,
    player_at_home=None,
    kickoff_time=None,
    season=CURRENT_SEASON,
    dbsession=session,
    return_fixture=False,
):
    """Get the team a player played for given the gameweek, opponent, time and
    whether they were home or away.
    
    If return_fixture is True, return a tuple of (team_name, fixture)
    """

    if player_at_home is True:
        opponent_was_home = False
    elif player_at_home is False:
        opponent_was_home = True
    elif player_at_home is None:
        opponent_was_home = None

    fixture = find_fixture(
        gameweek,
        opponent,
        was_home=opponent_was_home,
        kickoff_time=kickoff_time,
        season=season,
        dbsession=dbsession,
    )

    player_team = None

    if player_at_home is not None:
        if player_at_home:
            player_team = fixture.home_team
        else:
            player_team = fixture.away_team

    else:
        if not isinstance(opponent, str):
            opponent_name = get_team_name(opponent, season=season, dbsession=dbsession)

        if fixture.home_team == opponent_name:
            player_team = fixture.away_team
        elif fixture.away_team == opponent_name:
            player_team = fixture.home_team
        else:
            raise ValueError("Opponent {} not in fixture".format(opponent_name))

    if return_fixture:
        return (player_team, fixture)
    else:
        return player_team
>>>>>>> 874f6213
<|MERGE_RESOLUTION|>--- conflicted
+++ resolved
@@ -1002,12 +1002,9 @@
     field for the last row.
     """
     if not dbsession:
-<<<<<<< HEAD
-        dbsession=session
-    rows = dbsession.query(Fixture)\
-                  .filter_by(season=season).all()
+        dbsession = session
+    rows = dbsession.query(Fixture).filter_by(season=season).all()
     return rows[-1].tag
-
 
 def fixture_probabilities(gameweek, season=CURRENT_SEASON, dbsession=None):
     """
@@ -1027,11 +1024,6 @@
             fixture_id_list.append(fixture.fixture_id)
     return pd.DataFrame(fixture_probabilities_list, columns=['fixture_id', 'home_team',
                                                           'away_team', 'home_win_probability', 'draw_probability', 'away_win_probability'], index=fixture_id_list)
-=======
-        dbsession = session
-    rows = dbsession.query(Fixture).filter_by(season=season).all()
-    return rows[-1].tag
-
 
 def find_fixture(
     gameweek,
@@ -1177,5 +1169,4 @@
     if return_fixture:
         return (player_team, fixture)
     else:
-        return player_team
->>>>>>> 874f6213
+        return player_team