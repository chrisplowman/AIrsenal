#!/usr/bin/env python

import argparse
import sys

from airsenal.framework.optimization_squad import make_new_squad
from airsenal.framework.optimization_utils import (
    check_tag_valid,
    fill_initial_suggestion_table,
    fill_initial_transaction_table,
)
from airsenal.framework.season import CURRENT_SEASON
from airsenal.framework.utils import NEXT_GAMEWEEK, fetcher, get_latest_prediction_tag

positions = ["FWD", "MID", "DEF", "GK"]  # front-to-back


def fill_initial_squad(
    tag,
    gw_range,
    season,
    fpl_team_id,
    budget=1000,
    algorithm="genetic",
    remove_zero=True,
    sub_weights={"GK": 0.01, "Outfield": (0.4, 0.1, 0.02)},
    uda=None,
    population_size=100,
    num_iterations=10,
    verbose=True,
):
    if algorithm == "genetic" and uda is None:
        try:
            import pygmo as pg

            uda = pg.sga(gen=100)
        except ModuleNotFoundError as e:
            print(e)
            print("Defaulting to algorithm=normal instead")
            algorithm = "normal"

    gw_start = gw_range[0]
    best_squad = make_new_squad(
        gw_range,
        tag,
        budget=budget,
        season=season,
        algorithm=algorithm,
        remove_zero=remove_zero,
        sub_weights=sub_weights,
        uda=uda,
        population_size=population_size,
        num_iterations=num_iterations,
        verbose=verbose,
    )
    if best_squad is None:
        raise RuntimeError(
            "best_squad is None: make_new_squad failed to generate a valid team or "
            "something went wrong with the squad expected points calculation."
        )

    points = best_squad.get_expected_points(gw_start, tag)
    print("---------------------")
    print("Best expected points for gameweek {}: {}".format(gw_start, points))
    print("---------------------")
    print(best_squad)

    fill_initial_suggestion_table(
        best_squad,
        fpl_team_id,
        tag,
        season=season,
        gameweek=gw_start,
    )
    if season != CURRENT_SEASON:
        # if simulating a previous season also add suggestions to transaction table
        # to imitate applying transfers
        fill_initial_transaction_table(
            best_squad,
            fpl_team_id,
            tag,
            season=season,
            gameweek=gw_start,
        )


def main():
    parser = argparse.ArgumentParser(description="Make a squad from scratch")
    # General parameters
    parser.add_argument(
        "--budget", help="budget, in 0.1 millions", type=int, default=1000
    )
    parser.add_argument("--season", help="season, in format e.g. 1819")
    parser.add_argument("--gameweek_start", help="gameweek to start from", type=int)
    parser.add_argument(
        "--num_gameweeks", help="how many gameweeks to consider", type=int, default=3
    )
    parser.add_argument(
        "--algorithm",
        help="Which optimization algorithm to use - 'normal' or 'genetic'",
        type=str,
        default="genetic",
    )
    # parameters for "normal" optimization
    parser.add_argument(
        "--num_iterations",
        help="number of iterations (normal algorithm only)",
        type=int,
        default=10,
    )
    # parameters for "pygmo" optimization
    parser.add_argument(
        "--num_generations",
        help="number of generations (genetic only)",
        type=int,
        default=100,
    )
    parser.add_argument(
        "--population_size",
        help="number of candidate solutions per generation (genetic only)",
        type=int,
        default=100,
    )
    parser.add_argument(
        "--no_subs",
        help="Don't include points contribution from substitutes (genetic only)",
        action="store_true",
    )
    parser.add_argument(
        "--include_zero",
        help="Include players with zero predicted points (genetic only)",
        action="store_true",
    )
    parser.add_argument(
        "--verbose",
        help="Print details on optimsation progress",
        action="store_true",
    )
    parser.add_argument(
        "--fpl_team_id",
        help="ID for your FPL team",
        type=int,
    )
    args = parser.parse_args()
    season = args.season or CURRENT_SEASON
    budget = args.budget
<<<<<<< HEAD
    gw_start = args.gw_start
    if not gw_start:
        gw_start = NEXT_GAMEWEEK if season == CURRENT_SEASON else 1
    gw_range = list(range(gw_start, min(38, gw_start + args.num_gw)))
=======
    gameweek_start = args.gameweek_start or NEXT_GAMEWEEK
    gw_range = list(range(gameweek_start, min(38, gameweek_start + args.num_gameweeks)))
>>>>>>> 98685dd5
    tag = get_latest_prediction_tag(season)
    if not check_tag_valid(tag, gw_range, season=season):
        print(
            "ERROR: Database does not contain predictions",
            "for all the specified optimsation gameweeks.\n",
            "Please run 'airsenal_run_prediction' first with the",
            "same input gameweeks and season you specified here.",
        )
        sys.exit(1)
    algorithm = args.algorithm
    num_iterations = args.num_iterations
    num_generations = args.num_generations
    population_size = args.population_size
    remove_zero = not args.include_zero
    verbose = args.verbose
    fpl_team_id = args.fpl_team_id or fetcher.FPL_TEAM_ID
    if args.no_subs:
        sub_weights = {"GK": 0, "Outfield": (0, 0, 0)}
    else:
        sub_weights = {"GK": 0.01, "Outfield": (0.4, 0.1, 0.02)}
    if algorithm == "genetic":
        try:
            import pygmo as pg

            uda = pg.sga(gen=num_generations)
        except ModuleNotFoundError as e:
            print(e)
            print("Defaulting to algorithm=normal instead")
            algorithm = "normal"
            uda = None
    else:
        uda = None

    fill_initial_squad(
        tag=tag,
        gw_range=gw_range,
        season=season,
        fpl_team_id=fpl_team_id,
        budget=budget,
        algorithm=algorithm,
        remove_zero=remove_zero,
        sub_weights=sub_weights,
        uda=uda,
        population_size=population_size,
        num_iterations=num_iterations,
        verbose=verbose,
<<<<<<< HEAD
=======
    )
    if best_squad is None:
        raise RuntimeError(
            "best_squad is None: make_new_squad failed to generate a valid team or "
            "something went wrong with the squad expected points calculation."
        )

    points = best_squad.get_expected_points(gameweek_start, tag)
    print("---------------------")
    print("Best expected points for gameweek {}: {}".format(gameweek_start, points))
    print("---------------------")
    print(best_squad)

    fpl_team_id = args.fpl_team_id or fetcher.FPL_TEAM_ID
    fill_initial_suggestion_table(
        best_squad,
        fpl_team_id,
        tag,
        season=season,
        gameweek=gameweek_start,
>>>>>>> 98685dd5
    )<|MERGE_RESOLUTION|>--- conflicted
+++ resolved
@@ -144,15 +144,10 @@
     args = parser.parse_args()
     season = args.season or CURRENT_SEASON
     budget = args.budget
-<<<<<<< HEAD
-    gw_start = args.gw_start
-    if not gw_start:
-        gw_start = NEXT_GAMEWEEK if season == CURRENT_SEASON else 1
-    gw_range = list(range(gw_start, min(38, gw_start + args.num_gw)))
-=======
-    gameweek_start = args.gameweek_start or NEXT_GAMEWEEK
+    gameweek_start = (
+        args.gameweek_start or NEXT_GAMEWEEK if season == CURRENT_SEASON else 1
+    )
     gw_range = list(range(gameweek_start, min(38, gameweek_start + args.num_gameweeks)))
->>>>>>> 98685dd5
     tag = get_latest_prediction_tag(season)
     if not check_tag_valid(tag, gw_range, season=season):
         print(
@@ -199,27 +194,4 @@
         population_size=population_size,
         num_iterations=num_iterations,
         verbose=verbose,
-<<<<<<< HEAD
-=======
-    )
-    if best_squad is None:
-        raise RuntimeError(
-            "best_squad is None: make_new_squad failed to generate a valid team or "
-            "something went wrong with the squad expected points calculation."
-        )
-
-    points = best_squad.get_expected_points(gameweek_start, tag)
-    print("---------------------")
-    print("Best expected points for gameweek {}: {}".format(gameweek_start, points))
-    print("---------------------")
-    print(best_squad)
-
-    fpl_team_id = args.fpl_team_id or fetcher.FPL_TEAM_ID
-    fill_initial_suggestion_table(
-        best_squad,
-        fpl_team_id,
-        tag,
-        season=season,
-        gameweek=gameweek_start,
->>>>>>> 98685dd5
     )