--- conflicted
+++ resolved
@@ -7,12 +7,9 @@
 Generates a "tag" string which is stored so it can later be used by team-optimizers to
 get consistent sets of predictions from the database.
 """
-<<<<<<< HEAD
 import pickle
 import pkg_resources
 import time
-=======
->>>>>>> 65fbdcf3
 from uuid import uuid4
 
 from multiprocessing import Process, Queue
