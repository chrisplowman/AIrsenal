#!/usr/bin/env python

"""
Fill the "player_prediction" table with score predictions
Usage:
python fill_predictedscore_table.py --weeks_ahead <nweeks>
Generates a "tag" string which is stored so it can later be used by team-optimizers to
get consistent sets of predictions from the database.
"""
import time
from uuid import uuid4

from multiprocessing import Process, Queue
from tqdm import tqdm
import argparse

from ..framework.utils import (
    list_players,
    NEXT_GAMEWEEK,
    CURRENT_SEASON,
    get_top_predicted_points,
)

from ..framework.prediction_utils import (
    get_fitted_team_model,
    get_fitted_player_model,
    get_player_model,
    calc_predicted_points,
    fit_bonus_points,
)

from ..framework.schema import session_scope


def calc_predicted_points_for_pos(
    pos, gw_range, team_model, player_model, season, tag, session, df_bonus
):
    """
    Calculate points predictions for all players in a given position and
    put into the DB
    """
    predictions = {}
    df_player = None
    if pos != "GK":  # don't calculate attacking points for keepers.
        df_player = get_fitted_player_model(player_model, pos, season, session)
    for player in list_players(position=pos, dbsession=session):
        predictions[player.player_id] = calc_predicted_points(
            player, team_model, df_player, season, tag, session, df_bonus, gw_range
        )

    return predictions


def allocate_predictions(
    queue, gw_range, team_model, player_model, season, tag, session, df_bonus
):
    """
    Take positions off the queue and call function to calculate predictions
    """
    while True:
        pos = queue.get()
        if pos == "DONE":
            print("Finished processing {}".format(pos))
            break
        predictions = calc_predicted_points_for_pos(
            pos, gw_range, team_model, player_model, season, tag, session, df_bonus
        )
        for k, v in predictions.items():
            for playerprediction in v:
                session.add(playerprediction)
        session.commit()
        print("Finished adding predictions to db for {}".format(pos))


def calc_all_predicted_points(gw_range, season, tag, session, num_thread=4):
    """
    Do the full prediction for players.
    """
    model_team = get_fitted_team_model(season, session)
    model_player = get_player_model()
    df_bonus = fit_bonus_points(gameweek=gw_range[0], season=season)
    all_predictions = {}
<<<<<<< HEAD
    queue = Queue()
    procs = []
    for i in range(num_thread):
        processor = Process(
            target=allocate_predictions,
            args=(
                queue,
                gw_range,
                model_team,
                model_player,
                season,
                tag,
                session,
                df_bonus,
            ),
        )
        processor.daemon = True
        processor.start()
        procs.append(processor)

    for pos in ["GK", "DEF", "MID", "FWD"]:
        queue.put(pos)
    for i in range(num_thread):
        queue.put("DONE")

    for i, p in enumerate(procs):
        p.join()
=======
    print("Num thread is {}".format(num_thread))
    if num_thread:
        queue = Queue()
        procs = []
        for i in range(num_thread):
            processor = Process(
                target=allocate_predictions,
                args=(queue, gw_range, model_team, model_player, season, tag, session),
            )
            processor.daemon = True
            processor.start()
            procs.append(processor)

        for pos in ["GK", "DEF", "MID", "FWD"]:
            queue.put(pos)
        for i in range(num_thread):
            queue.put("DONE")

        for i, p in enumerate(procs):
            p.join()
    else:
        # single threaded
        for pos in ["GK", "DEF", "MID", "FWD"]:
            predictions = calc_predicted_points_for_pos(
                pos, gw_range, model_team, model_player, season, tag, session
            )
            for k, v in predictions.items():
                for playerprediction in v:
                    session.add(playerprediction)
        session.commit()
        print("Finished adding predictions to db for {}".format(pos))
>>>>>>> 462da53a


def make_predictedscore_table(
    session, gw_range=None, season=CURRENT_SEASON, num_thread=4
):
    tag = str(uuid4())
    if not gw_range:
        gw_range = list(range(NEXT_GAMEWEEK, NEXT_GAMEWEEK + 3))
    calc_all_predicted_points(gw_range, season, tag, session, num_thread)
    return tag


def main():
    """
    fill the player_prediction db table
    """
    parser = argparse.ArgumentParser(description="fill player predictions")
    parser.add_argument("--weeks_ahead", help="how many weeks ahead to fill", type=int)
    parser.add_argument("--gameweek_start", help="first gameweek to look at", type=int)
    parser.add_argument("--gameweek_end", help="last gameweek to look at", type=int)
    parser.add_argument("--ep_filename", help="csv filename for FPL expected points")
    parser.add_argument(
        "--season", help="season, in format e.g. '1819'", default=CURRENT_SEASON
    )
    parser.add_argument(
        "--num_thread", help="number of threads to parallelise over", type=int
    )
    args = parser.parse_args()
    if args.weeks_ahead and (args.gameweek_start or args.gameweek_end):
        print("Please specify either gameweek_start and gameweek_end, OR weeks_ahead")
        raise RuntimeError("Inconsistent arguments")
    if args.weeks_ahead and not args.season == CURRENT_SEASON:
        print("For past seasons, please specify gameweek_start and gameweek_end")
        raise RuntimeError("Inconsistent arguments")
    if args.weeks_ahead:
        gw_range = list(range(NEXT_GAMEWEEK, NEXT_GAMEWEEK + args.weeks_ahead))
    elif args.gameweek_start and args.gameweek_end:
        gw_range = list(range(args.gameweek_start, args.gameweek_end))
    elif args.gameweek_start:  # by default go three weeks ahead
        gw_range = list(range(args.gameweek_start, args.gameweek_start + 3))
    else:
        gw_range = list(range(NEXT_GAMEWEEK, NEXT_GAMEWEEK + 3))
    num_thread = args.num_thread if args.num_thread else None
    with session_scope() as session:
        tag = make_predictedscore_table(
            session, gw_range=gw_range, season=args.season, num_thread=num_thread
        )

        # print players with top predicted points
        get_top_predicted_points(
            gameweek=gw_range,
            tag=tag,
            season=args.season,
            dbsession=session,
            per_position=True,
            n_players=5,
        )<|MERGE_RESOLUTION|>--- conflicted
+++ resolved
@@ -80,35 +80,6 @@
     model_player = get_player_model()
     df_bonus = fit_bonus_points(gameweek=gw_range[0], season=season)
     all_predictions = {}
-<<<<<<< HEAD
-    queue = Queue()
-    procs = []
-    for i in range(num_thread):
-        processor = Process(
-            target=allocate_predictions,
-            args=(
-                queue,
-                gw_range,
-                model_team,
-                model_player,
-                season,
-                tag,
-                session,
-                df_bonus,
-            ),
-        )
-        processor.daemon = True
-        processor.start()
-        procs.append(processor)
-
-    for pos in ["GK", "DEF", "MID", "FWD"]:
-        queue.put(pos)
-    for i in range(num_thread):
-        queue.put("DONE")
-
-    for i, p in enumerate(procs):
-        p.join()
-=======
     print("Num thread is {}".format(num_thread))
     if num_thread:
         queue = Queue()
@@ -140,7 +111,6 @@
                     session.add(playerprediction)
         session.commit()
         print("Finished adding predictions to db for {}".format(pos))
->>>>>>> 462da53a
 
 
 def make_predictedscore_table(
