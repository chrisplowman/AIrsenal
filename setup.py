--- conflicted
+++ resolved
@@ -14,7 +14,7 @@
     include_package_data=True,
     packages=["airsenal", "airsenal.framework", "airsenal.scraper", "airsenal.scripts"],
     install_requires=REQUIRED_PACKAGES,
-<<<<<<< HEAD
+
     entry_points={"console_scripts": [
         "setup_airsenal_database=airsenal.scripts.fill_db_init:main",
         "update_airsenal_database=airsenal.scripts.update_results_transactions_db:main",
@@ -25,18 +25,7 @@
         "check_airsenal_data=airsenal.scripts.data_sanity_checks:run_all_checks",
         "dump_db_contents=airsenal.scripts.dump_db_contents:main"
         ],
-=======
-    entry_points={
-        "console_scripts": [
-            "setup_airsenal_database=airsenal.scripts.fill_db_init:main",
-            "update_airsenal_database=airsenal.scripts.update_results_transactions_db:main",
-            "airsenal_plot=airsenal.scripts.plot_league_standings:main",
-            "run_airsenal_predictions=airsenal.scripts.fill_predictedscore_table:main",
-            "run_airsenal_optimization=airsenal.scripts.fill_transfersuggestion_table:main",
-            "airsenal_make_team=airsenal.scripts.team_builder:main",
-            "check_airsenal_data=airsenal.scripts.data_sanity_checks:run_all_checks",
-        ]
->>>>>>> 831fc5a6
+
     },
     package_data={"airsenal": ["data/*", "stan/*"]},
 )