--- conflicted
+++ resolved
@@ -7,13 +7,8 @@
 
 import os
 import sys
-<<<<<<< HEAD
-=======
+sys.path.append("..")
 
-sys.path.append("..")
->>>>>>> d42c6797
-
-sys.path.append("..")
 import argparse
 import json
 
@@ -64,7 +59,6 @@
 
 
 if __name__ == "__main__":
-<<<<<<< HEAD
     parser = argparse.ArgumentParser(description="fill table of match results")
     parser.add_argument("--input_type", help="csv or api", default="csv")
     parser.add_argument("--input_file", help="input csv filename")
@@ -89,26 +83,5 @@
         for gw in range(args.gw_start, args.gw_end):
             results = mf.get_results(gw)
             fill_table_from_list(results, gw)
-=======
-    for season in ["1819", "1718", "1617", "1516"]:
-        #    for season in ["1819"]:
-        input_file = open("../data/results_{}_with_gw.csv".format(season))
-        for line in input_file.readlines()[1:]:
-            date, home_team, away_team, home_score, away_score, gameweek = line.strip().split(
-                ","
-            )
-            print(line.strip())
-            m = Match()
-            m.season = season
-            m.date = date
-            m.home_score = int(home_score)
-            m.away_score = int(away_score)
-            m.gameweek = int(gameweek)
-            for k, v in alternative_team_names.items():
-                if home_team in v:
-                    m.home_team = k
-                elif away_team in v:
-                    m.away_team = k
-            session.add(m)
->>>>>>> d42c6797
+
     session.commit()