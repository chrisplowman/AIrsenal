#!/usr/bin/env python

"""
usage:
python team_optimizer.py <num_weeks_ahead> <num_iterations>
output for each strategy tried is going to be a dict
{ "total_points": <float>,
"points_per_gw": {<gw>: <float>, ...},
"players_sold" : {<gw>: [], ...},
"players_bought" : {<gw>: [], ...}
}
"""


import os
import sys

sys.path.append("..")
import random

from framework.utils import *
from framework.team import Team, TOTAL_PER_POSITION
from framework.player import CandidatePlayer

positions = ["FWD", "MID", "DEF", "GK"]  # front-to-back


def get_starting_team():
    """
    use the transactions table in the db
    """
    team_ids = get_current_players()
    t = Team()
    for pid in team_ids:
        t.add_player(pid)
    return t


def get_baseline_prediction(team, gw_ahead, method="AIv1"):
    """
    use current team, and count potential score
    also return a cumulative total per gw, so we can abort if it
    looks like we're doing too badly.
    """

    total = 0.0
    cum_total_per_gw = {}
    next_gw = get_next_gameweek()
    gameweeks = list(range(next_gw, next_gw + gw_ahead))
    for gw in gameweeks:
        score = team.get_expected_points(gw, method)
        cum_total_per_gw[gw] = total + score
        total += score
    return total, cum_total_per_gw


<<<<<<< HEAD
def make_optimimum_substitution(team, method="AIv1", gameweek_range=None):
    """
    If we want to just make one sub, it's not unfeasible to try all
    possibilities in turn.
    We will order the list of potential subs via the sum of expected points
    over a specified range of gameweeks.
    """
    if not gameweek_range:
        gameweek_range = [get_next_gameweek()]
    best_score = 0.
    best_pid_out, best_pid_in = 0, 0
    ordered_player_lists = {}
    for pos in ["GK", "DEF", "MID", "FWD"]:
        ordered_player_lists[pos] = get_predicted_points(
            gameweek=gameweek_range, position=pos, method=method
        )
    for p_out in team.players:
        new_team = copy.deepcopy(team)
        position = p_out.position
        new_team.remove_player(p_out.player_id)
        for p_in in ordered_player_lists[position]:
            if p_in[0] == p_out.player_id:
                continue  # no point in adding the same player back in
            added_ok = new_team.add_player(p_in[0])
            if added_ok:
                break
        total_points = 0.
        for gw in gameweek_range:
            total_points += new_team.get_expected_points(gw, method)
        if total_points > best_score:
            best_score = total_points
            best_pid_out = p_out.player_id
            best_pid_in = p_in[0]
            best_team = new_team
    return best_team, best_pid_out, best_pid_in


=======
>>>>>>> d42c6797
def make_random_substitutions(team, nsubs=1, method="AIv1", gameweek=None):
    """
    choose a random player to sub out, and then get the player with the best
    expected score for the next gameweek that we can to fill their place.
    """
    new_team = copy.deepcopy(team)
    if not gameweek:
        gameweek = get_next_gameweek()
    players_to_remove = []  # this is the index within the team
    removed_players = []  # this is the player_ids
    ## order the players in the team by predicted_points - least-to-most
    player_list = []
    for p in team.players:
        p.calc_predicted_points(method)
        player_list.append((p.player_id, p.predicted_points[method][gameweek]))
    player_list.sort(key=itemgetter(1), reverse=False)
    while len(players_to_remove) < nsubs:
        index = int(random.triangular(0, len(player_list), 0))
        #        index = random.randint(0,len(player_list),0)
        if not index in players_to_remove:
            players_to_remove.append(index)
    positions_needed = []
    for p in players_to_remove:
        positions_needed.append(team.players[p].position)
        removed_players.append(team.players[p].player_id)
        new_team.remove_player(removed_players[-1])

    budget = new_team.budget
    predicted_points = {}
    for pos in set(positions_needed):
        predicted_points[pos] = get_predicted_points(
            position=pos, gameweek=gameweek, method=method
        )
    complete_team = False
    added_players = []
    while not complete_team:
        ## sample with a triangular PDF - preferentially select players near
        ## the start
        added_players = []
        for pos in positions_needed:
            index = int(random.triangular(0, len(predicted_points[pos]), 0))
            #            index = random.randint(0,len(predicted_points[pos])-1)
            pid_to_add = predicted_points[pos][index][0]
            added_ok = new_team.add_player(pid_to_add)
            if added_ok:
                added_players.append(pid_to_add)

        complete_team = new_team.is_complete()
        if not complete_team:  # take those players out again.
            for ap in added_players:
                removed_ok = new_team.remove_player(ap)
            added_players = []
    return new_team, removed_players, added_players


def apply_strategy(strat, starting_team, method="AIv1", baseline_dict=None):
    """
    apply a set of substitutions over a number of gameweeks, and
    total up the score, taking into account points hits.
    """
    print("Trying strategy {}".format(strat))
    new_team = copy.deepcopy(starting_team)
    strategy_output = {
        "total_score": -1 * strat[1],  # points hit from this strategy
        "points_per_gw": {},
        "players_in": {},
        "players_out": {},
    }
    for gw in sorted(strat[0].keys()):  # make sure we go through gameweeks in order
        if strat[0][gw] == 0:  # no transfers that gameweek
            score = new_team.get_expected_points(gw)
            rp, ap = [], []
        else:
            new_team, rp, ap = make_random_substitutions(
                new_team, strat[0][gw], method, gw
            )
            score = new_team.get_expected_points(gw)
        ## if we're ever >5 points below the baseline, bail out!
        strategy_output["total_score"] += score
        if baseline_dict and baseline_dict[gw] - strategy_output["total_score"] > 5:
            return strategy_output
        strategy_output["points_per_gw"][gw] = score
        strategy_output["players_in"][gw] = ap
        strategy_output["players_out"][gw] = rp
    print("Total score: {}".format(strategy_output["total_score"]))
    return strategy_output


if __name__ == "__main__":

    num_weeks_ahead = int(sys.argv[-2])
    num_iterations = int(sys.argv[-1])

    ## get our current team
    t = get_starting_team()
    ## if we do nothing...
    baseline, baseline_dict = get_baseline_prediction(t, num_weeks_ahead)
    print("Baseline score for next {} gw:  {}".format(num_weeks_ahead, baseline))
    strategies = generate_transfer_strategies(num_weeks_ahead)
    best_score = baseline
    best_strat = None
    for iteration in range(num_iterations):
        t = get_starting_team()
        for s in strategies:
            strategy_output = apply_strategy(
                strat=s, starting_team=t, method="AIv1", baseline_dict=baseline_dict
            )
            if strategy_output["total_score"] > best_score:
                best_score = strategy_output["total_score"]
                best_strat = strategy_output

    print("====================================\n")
    print("Baseline score: {}".format(baseline))
    print(" best strategy")
    print(best_strat)<|MERGE_RESOLUTION|>--- conflicted
+++ resolved
@@ -54,7 +54,7 @@
     return total, cum_total_per_gw
 
 
-<<<<<<< HEAD
+
 def make_optimimum_substitution(team, method="AIv1", gameweek_range=None):
     """
     If we want to just make one sub, it's not unfeasible to try all
@@ -92,8 +92,6 @@
     return best_team, best_pid_out, best_pid_in
 
 
-=======
->>>>>>> d42c6797
 def make_random_substitutions(team, nsubs=1, method="AIv1", gameweek=None):
     """
     choose a random player to sub out, and then get the player with the best
